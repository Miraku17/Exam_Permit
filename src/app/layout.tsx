import type { Metadata } from "next";

import { GeistSans } from "geist/font/sans";
import { GeistMono } from "geist/font/mono";

import { Toaster } from "@/components/ui/toaster";

import localFont from "next/font/local";
import "./globals.css";
import Providers from "@/Providers";

const geistSans = localFont({
  src: "./fonts/GeistVF.woff",
  variable: "--font-geist-sans",
  weight: "100 900",
});
const geistMono = localFont({
  src: "./fonts/GeistMonoVF.woff",
  variable: "--font-geist-mono",
  weight: "100 900",
});

export const metadata: Metadata = {
  title: "UNO-R Portal",
  description: "UNO-R PORTAL",
};

export default function RootLayout({
  children,
}: Readonly<{
  children: React.ReactNode;
}>) {
  return (
    <html lang="en">
      <body className={`${GeistSans.variable} ${GeistMono.variable}`}>
<<<<<<< HEAD
        {children}
        <Toaster />
=======
        <Providers>
          {children}
        </Providers>
>>>>>>> 93da40dc
      </body>
    </html>
  );
}<|MERGE_RESOLUTION|>--- conflicted
+++ resolved
@@ -33,14 +33,10 @@
   return (
     <html lang="en">
       <body className={`${GeistSans.variable} ${GeistMono.variable}`}>
-<<<<<<< HEAD
-        {children}
-        <Toaster />
-=======
         <Providers>
           {children}
+          <Toaster />
         </Providers>
->>>>>>> 93da40dc
       </body>
     </html>
   );
